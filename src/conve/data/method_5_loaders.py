--- conflicted
+++ resolved
@@ -143,31 +143,17 @@
                     'seq_e2_multi': seq_e2_multi
                    }
 
-<<<<<<< HEAD
-
-        conve_data = conve_files.apply(tf.contrib.data.parallel_interleave(
-            tf.data.TFRecordDataset, cycle_length=num_parallel_readers,
-            block_length=batch_size, sloppy=True)) \
-            .map(map_fn, num_parallel_calls=num_parallel_batches)
-
-        #relreg_data = relreg_files.apply(tf.contrib.data.parallel_interleave(
-         #   tf.data.TFRecordDataset, cycle_length=num_parallel_readers,
-          #  block_length=batch_size, sloppy=True)) \
-           # .map(relreg_map_fn, num_parallel_calls=num_parallel_batches)
-
-=======
         conve_data = tf.data.Dataset.from_tensor_slices(conve_files) \
             .interleave(tf.data.TFRecordDataset,
                         cycle_length=num_parallel_readers,
                         block_length=batch_size) \
             .map(lambda s: map_fn(s), num_parallel_calls=num_parallel_batches)
 
-        relreg_data = tf.data.Dataset.from_tensor_slices(relreg_files) \
-            .interleave(tf.data.TFRecordDataset,
-                        cycle_length=num_parallel_readers,
-                        block_length=batch_size) \
-            .map(lambda s: relreg_map_fn(s), num_parallel_calls=num_parallel_batches)
->>>>>>> f4bccab3
+        # relreg_data = tf.data.Dataset.from_tensor_slices(relreg_files) \
+        #     .interleave(tf.data.TFRecordDataset,
+        #                 cycle_length=num_parallel_readers,
+        #                 block_length=batch_size) \
+        #     .map(lambda s: relreg_map_fn(s), num_parallel_calls=num_parallel_batches)
 
         if not include_inv_relations:
             conve_data = conve_data.filter(filter_inv_relations)
